from __future__ import annotations
import base64
import binascii
import json
from typing import List, Callable
from enum import IntFlag
from neo3 import contracts
from neo3.core import serialization, types, IJson, cryptography, utils
from neo3.core.serialization import BinaryReader, BinaryWriter


class ContractGroup(IJson):
    """
    Describes a set of mutually trusted contracts.

    See Also: ContractManifest.
    """
    def __init__(self, public_key: cryptography.EllipticCurve.ECPoint, signature: bytes):
        self.public_key = public_key
        self.signature = signature

    def __eq__(self, other):
        if not isinstance(other, type(self)):
            return False
        return self.public_key == other.public_key and self.signature == other.signature

    def is_valid(self, contract_hash: types.UInt160) -> bool:
        """
        Validate if the group has agreed on allowing the specific contract_hash.

        Args:
            contract_hash:
        """
        return cryptography.verify_signature(contract_hash.to_array(),
                                             self.signature,
                                             self.public_key.encode_point(False))

    def to_json(self) -> dict:
        """
        Convert object into JSON representation.
        """
        json = {
            'pubkey': str(self.public_key),
            'signature': base64.b64encode(self.signature).decode()
        }
        return json

    @classmethod
    def from_json(cls, json: dict) -> ContractGroup:
        """
        Parse object out of JSON data.

        Args:
            json: a dictionary.

        Raises:
            KeyError: if the data supplied does not contain the necessary keys.
        """
        return cls(
            public_key=cryptography.EllipticCurve.ECPoint.deserialize_from_bytes(binascii.unhexlify(json['pubkey'])),
            signature=base64.b64decode(json['signature'].encode('utf8'))
        )


class ContractPermission(IJson):
    """
    An object describing a single set of outgoing call restrictions for a 'System.Contract.Call' SYSCALL.
    It describes what other smart contracts the executing contract is allowed to call and what exact methods on the
    other contract are allowed to be called. This is enforced during runtime.

    Example:
        Contract A (the executing contract) wants to call method "x" on Contract B. The runtime will query the manifest
        of Contract A and ask if this is allowed. The Manifest will search through its permissions (a list of
        ContractPermission objects) and ask if this "is_allowed(target_contract, target_method)".
    """
    def __init__(self, contract: contracts.ContractPermissionDescriptor, methods: WildcardContainer):
        self.contract = contract
        self.methods = methods

    def __eq__(self, other):
        if not isinstance(other, type(self)):
            return False
        return self.contract == other.contract and self.methods == other.methods

    @classmethod
    def default_permissions(cls) -> ContractPermission:
        """
        Construct a ContractPermission which allows any contract and any method to be called.
        """
        return cls(contracts.ContractPermissionDescriptor(),  # with no parameters equals to Wildcard
                   WildcardContainer.create_wildcard())

    def is_allowed(self, manifest: ContractManifest, method: str) -> bool:
        """
        Return if it is allowed to call `method` on contract `manifest.contract_hash`.

        Args:
            manifest: the manifest of the contract to be called.
            method: the method of the contract to be called.
        """
        if self.contract.is_hash:
            if not self.contract.contract_hash == manifest.contract_hash:
                return False
        elif self.contract.is_group:
            results = list(map(lambda p: p.public_key != self.contract.group, manifest.groups))
            if all(results):
                return False
        return self.methods.is_wildcard or method in self.methods

    def to_json(self) -> dict:
        """
        Convert object into JSON representation.
        """
        json = self.contract.to_json()
        # because NEO C# returns a string from "method" instead of sticking to a standard interface
        json.update({'methods': self.methods.to_json()['wildcard']})
        return json

    @classmethod
    def from_json(cls, json: dict) -> ContractPermission:
        """
        Parse object out of JSON data.

        Args:
            json: a dictionary.

        Raises:
            KeyError: if the data supplied does not contain the necessary keys.
        """
        cpd = contracts.ContractPermissionDescriptor.from_json(json)
        json_wildcard = {'wildcard': json['methods']}
        methods = WildcardContainer.from_json(json_wildcard)
        return cls(cpd, methods)


class ContractFeatures(IntFlag):
    NO_PROPERTY = 0,
    #: Indicate the contract has storage.
    HAS_STORAGE = 1 << 0
    #: Indicate the contract accepts tranfers.
    PAYABLE = 1 << 2


class WildcardContainer(IJson):
    """
    An internal helper class for ContractManifest attributes.
    """
    def __init__(self, data: list = None):
        self._is_wildcard = False
        self._data = data if data else []

    def __contains__(self, item):
        return item in self._data

    def __getitem__(self, index):
        return self._data[index]

    def __len__(self):
        return len(self._data)

    def __eq__(self, other):
        if not isinstance(other, type(self)):
            return False
        return self._data == other._data

    @classmethod
    def create_wildcard(cls) -> WildcardContainer:
        """
        Creates an instance that indicates any value is allowed.
        """
        instance = cls()
        instance._is_wildcard = True
        return instance

    @property
    def is_wildcard(self) -> bool:
        """
        Indicates if the container is configured to allow all values.
        """
        return self._is_wildcard

    def to_json(self) -> dict:
        """
        Convert object into JSON representation.
        """
        if self.is_wildcard:
            return {'wildcard': '*'}
        return {'wildcard': list(map(lambda d: str(d), self._data))}

    @classmethod
    def from_json(cls, json: dict):
        """
        Parse object out of JSON data.

        Note: if the value is not '*', and is a Python list, then it will assume
        that the list members are strings or convertible via str().

        If the wildcard should contain other data types, use the alternative `from_json_as_type()` method

        Args:
            json: a dictionary.

        Raises:
            KeyError: if the data supplied does not contain the necessary key.
            ValueError: if the data supplied cannot recreate a valid object.
        """
        value = json.get('wildcard', None)
        if value is None:
            raise ValueError(f"Invalid JSON - Cannot recreate wildcard from None")
        if value == '*':
            return WildcardContainer.create_wildcard()
        if isinstance(value, list):
            return WildcardContainer(data=list(map(lambda d: str(d), value)))
        raise ValueError(f"Invalid JSON - Cannot deduce WildcardContainer type from: {value}")

    @classmethod
    def from_json_as_type(cls, json: dict, conversion_func: Callable):
        """
            Parse object out of JSON data.

            Note: if the value is not '*', and is a Python list, then it will use `conversion_func` to
            parse the members into the expected types.

        Args:
            json: a dictionary.
            conversion_func: a callable that takes 1 argument, which is the element in the value list

            Example with UInt160:
                {'wildcard': ['0xa400ff00ff00ff00ff00ff00ff00ff00ff00ff01', 'aaaaaaaaaaaaaaaaaaaaaaaaaaaaaaaaaaaaaaaa']}

                 the first call has as argument '0xa400ff00ff00ff00ff00ff00ff00ff00ff00ff01'.
                 to process this example call
                 WildcardContainer.from_json_as_type(json_data, lambda f: types.UInt160.from_string(f))

        Raises:
            KeyError: if the data supplied does not contain the necessary key.
            ValueError: if the data supplied cannot recreate a valid object.
        """
        value = json.get('wildcard', None)
        if value is None:
            raise ValueError(f"Invalid JSON - Cannot recreate wildcard from None")
        if value == '*':
            return WildcardContainer.create_wildcard()
        if isinstance(value, list):
            return WildcardContainer(data=list(map(lambda d: conversion_func(d), value)))
        raise ValueError(f"Invalid JSON - Cannot deduce WildcardContainer type from: {value}")


class ContractManifest(serialization.ISerializable, IJson):
    """
    A description of a smart contract's abilities (callable methods & events) as well as a set of restrictions
    describing what external contracts and methods are allowed to be called.

    For more information see:
    https://github.com/neo-project/proposals/blob/3e492ad05d9de97abb6524fb9a73714e2cdc5461/nep-15.mediawiki
    """
    #: The maximum byte size after serialization to be considered valid a valid contract.
    MAX_LENGTH = 4096

    def __init__(self, contract_hash: types.UInt160 = types.UInt160.zero()):
        """
        Creates a default contract manifest if not arguments are supplied.

        A default contract is not Payable and has no storage as configured by its features.
        It may not be called by any other contracts

        Args:
            contract_hash: the contract script hash to create a manifest for.
        """
        #: A group represents a set of mutually trusted contracts. A contract will trust and allow any contract in the
        #: same group to invoke it.
        self.groups: List[ContractGroup] = []

        #: Features describe what contract abilities are available. TODO: link to contract features
        self.features: ContractFeatures = ContractFeatures.NO_PROPERTY

        #: The list of NEP standards supported e.g. "NEP-3"
        self.supported_standards: List[str] = []

        #: For technical details of ABI, please refer to NEP-14: NeoContract ABI.
        #: https://github.com/neo-project/proposals/blob/d1f4e9e1a67d22a5755c45595121f80b0971ea64/nep-14.mediawiki
        self.abi: contracts.ContractABI = contracts.ContractABI(
            contract_hash=contract_hash,
            events=[],
            methods=[]
        )

        #: Permissions describe what external contract(s) and what method(s) on these are allowed to be invoked.
        self.permissions: List[contracts.ContractPermission] = [contracts.ContractPermission.default_permissions()]

        self.contract_hash: types.UInt160 = self.abi.contract_hash

        # Update trusts/safe_methods with outcome of https://github.com/neo-project/neo/issues/1664
        # Unfortunately we have to add this nonsense logic or we get deviating VM results.
        self.trusts = WildcardContainer()  # for UInt160 types
        self.safe_methods: WildcardContainer = WildcardContainer()  # for string types
        self.extra = None

    def __len__(self):
        return utils.get_var_size(str(self.to_json()).replace(' ', ''))

    def __eq__(self, other):
        if not isinstance(other, type(self)):
            return False
        return (self.groups == other.groups
                and self.features == other.features
                and self.abi == other.abi
                and self.permissions == other.permissions
                and self.trusts == other.trusts
                and self.safe_methods == other.safe_methods
                and self.extra == other.extra)

    def serialize(self, writer: BinaryWriter) -> None:
        """
        Serialize the object into a binary stream.

        Args:
            writer: instance.
        """
        writer.write_var_string(json.dumps(self.to_json(), separators=(',', ':')))

    def deserialize(self, reader: BinaryReader) -> None:
<<<<<<< HEAD
        """
        Deserialize the object from a binary stream.

        Args:
            reader: instance.
        """
        self._deserialize_from_json(json.loads(reader.read_var_string(self.MAX_LENGTH)))

    def _deserialize_from_json(self, json: dict) -> None:
        self.abi = contracts.ContractABI.from_json(json['abi'])
        self.groups = list(map(lambda g: ContractGroup.from_json(g), json['groups']))
        self.features = ContractFeatures.NO_PROPERTY
        if json['features']['storage']:
            self.features |= ContractFeatures.HAS_STORAGE
        if json['features']['payable']:
            self.features |= ContractFeatures.PAYABLE
        self.permissions = list(map(lambda p: ContractPermission.from_json(p), json['permissions']))

        self.trusts = WildcardContainer.from_json_as_type(
            {'wildcard': json['trusts']},
            lambda t: types.UInt160.from_string(t))

        # converting json key/value back to default WildcardContainer format
        self.safe_methods = WildcardContainer.from_json({'wildcard': json['safemethods']})
        self.extra = json['extra']

    def to_json(self) -> dict:
        """
        Convert object into JSON representation.
        """
        trusts = list(map(lambda m: "0x" + m, self.trusts.to_json()['wildcard']))
        json = {
            "groups": list(map(lambda g: g.to_json(), self.groups)),
            "features": {
                "storage": contracts.ContractFeatures.HAS_STORAGE in self.features,
                "payable": contracts.ContractFeatures.PAYABLE in self.features,
            },
            "supportedstandards": self.supported_standards,
            "abi": self.abi.to_json(),
            "permissions": list(map(lambda p: p.to_json(), self.permissions)),
            "trusts": trusts,
            "safemethods": self.safe_methods.to_json()['wildcard'],
            "extra": self.extra
        }
        return json

    @classmethod
    def from_json(cls, json: dict):
        """
        Parse object out of JSON data.

        Args:
            json: a dictionary.

        Raise:
            KeyError: if the data supplied does not contain the necessary keys.
        """
        instance = cls(types.UInt160.zero())
        instance._deserialize_from_json(json)
        return instance

    def is_valid(self, contract_hash: types.UInt160) -> bool:
        """
        Test the manifest data for correctness and return the result.

        - Compares the manifest ABI with the `contract_hash`
        - Validates the manifest groups with the `contract_hash`

        An example use-case is to create and update smart contracts in a safe manner on the chain.

        Args:
            contract_hash:

        """
        if not self.abi.contract_hash == contract_hash:
            return False
        result = list(map(lambda g: g.is_valid(contract_hash), self.groups))
        return all(result)

    def can_call(self, target_manifest: ContractManifest, method: str) -> bool:
        """
        Convenience function to check if it is allowed to call `method` on `target_manifest` from this contract.

        Args:
            target_manifest: The manifest describing the target contract.
            method: the name of the target method.
        """
        results = list(map(lambda p: p.is_allowed(target_manifest, method), self.permissions))
        return any(results)
=======
        """"""
        self._attr_for_test = reader.read_uint8()

    @classmethod
    def _serializable_init(cls):
        return cls()
>>>>>>> 721d0922
<|MERGE_RESOLUTION|>--- conflicted
+++ resolved
@@ -320,7 +320,6 @@
         writer.write_var_string(json.dumps(self.to_json(), separators=(',', ':')))
 
     def deserialize(self, reader: BinaryReader) -> None:
-<<<<<<< HEAD
         """
         Deserialize the object from a binary stream.
 
@@ -410,11 +409,7 @@
         """
         results = list(map(lambda p: p.is_allowed(target_manifest, method), self.permissions))
         return any(results)
-=======
-        """"""
-        self._attr_for_test = reader.read_uint8()
 
     @classmethod
     def _serializable_init(cls):
-        return cls()
->>>>>>> 721d0922
+        return cls()