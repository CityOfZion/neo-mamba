from .contracttypes import (TriggerType)
from .descriptor import (ContractPermissionDescriptor)
from .manifest import (ContractGroup,
                       ContractFeatures,
                       ContractManifest,
                       ContractPermission,
                       WildcardContainer)

from .abi import (ContractParameterType,
                  ContractMethodDescriptor,
                  ContractEventDescriptor,
                  ContractParameterDefinition,
                  ContractABI)
<<<<<<< HEAD
=======
from .nef import (NEF, Version)
>>>>>>> f7a02e04

__all__ = ['ContractParameterType',
           'TriggerType',
           'ContractMethodDescriptor',
           'ContractEventDescriptor',
           'ContractParameterDefinition']<|MERGE_RESOLUTION|>--- conflicted
+++ resolved
@@ -11,10 +11,7 @@
                   ContractEventDescriptor,
                   ContractParameterDefinition,
                   ContractABI)
-<<<<<<< HEAD
-=======
 from .nef import (NEF, Version)
->>>>>>> f7a02e04
 
 __all__ = ['ContractParameterType',
            'TriggerType',
