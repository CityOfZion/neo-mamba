from __future__ import annotations
import typing
from .callflags import CallFlags
from .descriptor import ContractPermissionDescriptor
from .manifest import (ContractGroup,
                       ContractManifest,
                       ContractPermission,
                       WildcardContainer)

from .abi import (ContractParameterType,
                  ContractMethodDescriptor,
                  ContractEventDescriptor,
                  ContractParameterDefinition,
                  ContractABI)
from .nef import (NEF, MethodToken)
from .contract import (Contract, ContractState)
from .findoptions import FindOptions
from dataclasses import dataclass
from neo3.core import types, to_script_hash
from . import vm


@dataclass
class ContractHashes:
    MANAGEMENT: types.UInt160 = types.UInt160.from_string("0xfffdc93764dbaddd97c48f252a53ea4643faa3fd")
    ORACLE: types.UInt160 = types.UInt160.from_string("0xfe924b7cfe89ddd271abaf7210a80a7e11178758")


CONTRACT_HASHES = ContractHashes()


def validate_type(obj: object, type_: typing.Type):
    if type(obj) != type_:
        raise ValueError(f"Expected type '{type_}' , got '{type(obj)}' instead")
    return obj


def get_contract_hash(sender: types.UInt160, nef_checksum: int, contract_name: str) -> types.UInt160:
    sb = vm.ScriptBuilder()
    sb.emit(vm.OpCode.ABORT)
    sb.emit_push(sender)
    sb.emit_push(nef_checksum)
    sb.emit_push(contract_name)
    return to_script_hash(sb.to_array())


__all__ = ['ContractParameterType',
           'ContractMethodDescriptor',
           'ContractEventDescriptor',
           'ContractParameterDefinition',
           'Contract',
           'ContractState',
           'CallFlags',
           'NEF',
           'MethodToken',
<<<<<<< HEAD
           'FindOptions',
           'get_contract_hash']
=======
           'FindOptions']
>>>>>>> 3fe65288
<|MERGE_RESOLUTION|>--- conflicted
+++ resolved
@@ -53,9 +53,5 @@
            'CallFlags',
            'NEF',
            'MethodToken',
-<<<<<<< HEAD
            'FindOptions',
-           'get_contract_hash']
-=======
-           'FindOptions']
->>>>>>> 3fe65288
+           'get_contract_hash']