--- conflicted
+++ resolved
@@ -410,7 +410,6 @@
     FAULT = 1 << 1
     BREAK = 1 << 2
 
-<<<<<<< HEAD
     @staticmethod
     def from_string(value: str) -> VMState:
         match value:
@@ -424,7 +423,7 @@
                 return VMState.BREAK
             case _:
                 raise ValueError(f"{value} cannot be converted to VMState")
-=======
+
 
 class Syscall:
     def __init__(self, syscall_name: str, required_callflags: contracts.CallFlags):
@@ -556,5 +555,4 @@
             if name.isupper() and value.name == syscall_name:
                 return value
         else:
-            return None
->>>>>>> 3fe65288
+            return None