--- conflicted
+++ resolved
@@ -6,17 +6,10 @@
 from neo3 import vm, contracts
 
 
-<<<<<<< HEAD
 class ContractState(serialization.ISerializable, IClonable, IInteroperable):
-    def __init__(self, script: bytes = None, _manifest: manifest.ContractManifest = None):
-        self.script = script if script else b''
-        self.manifest = _manifest if _manifest else manifest.ContractManifest()
-=======
-class ContractState(serialization.ISerializable, IClonable):
     def __init__(self, script: bytes, _manifest: manifest.ContractManifest):
         self.script = script
         self.manifest = _manifest
->>>>>>> 721d0922
 
     def __len__(self):
         return utils.get_var_size(self.script) + len(self.manifest)
@@ -60,7 +53,6 @@
         data = hashlib.new('ripemd160', intermediate_data).digest()
         return types.UInt160(data=data)
 
-<<<<<<< HEAD
     def to_stack_item(self, reference_counter: vm.ReferenceCounter) -> vm.StackItem:
         array = vm.ArrayStackItem(reference_counter)
         script = vm.ByteStringStackItem(self.script)
@@ -68,8 +60,7 @@
         is_payable = vm.BooleanStackItem(self.is_payable)
         array.append([script, has_storage, is_payable])
         return array
-=======
+
     @classmethod
     def _serializable_init(cls):
-        return cls(b'', manifest.ContractManifest())
->>>>>>> 721d0922
+        return cls(b'', manifest.ContractManifest())