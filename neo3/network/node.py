--- conflicted
+++ resolved
@@ -80,14 +80,9 @@
         caps: List[capabilities.NodeCapability] = [capabilities.FullNodeCapability(0)]
         # TODO: fix nonce and port if a service is running
         send_version = message.Message(msg_type=message.MessageType.VERSION,
-<<<<<<< HEAD
-                                       payload=payloads.VersionPayload.create(nonce=123, user_agent="NEO-MAMBA",
-                                                                              capabilities=caps))
-=======
                                        payload=payloads.VersionPayload(nonce=123,
                                                                        user_agent="NEO-MAMBA",
                                                                        capabilities=caps))
->>>>>>> cf06b86d
         await self.send_message(send_version)
 
         m = await self.read_message(timeout=3)
